--- conflicted
+++ resolved
@@ -379,24 +379,11 @@
         const range: Range = location.range;
 
         const start: Position = range.start;
-<<<<<<< HEAD
         start.line--;
         start.character--;
 
         const end: Position = range.end;
         end.line--;
-=======
-        // if uri contains .ts file, then we need not to decrement the line and character by 1
-        if (!uri.includes(".ts")) {
-          start.line--;
-        }
-        start.character--;
-
-        const end: Position = range.end;
-        if (!uri.includes(".ts")) {
-          end.line--;
-        }
->>>>>>> 90d18510
         end.character--;
       }
     }
@@ -440,7 +427,6 @@
         const symbolPath: string =
           this.resolve(result.filename, settings.compiler.flags);
 
-<<<<<<< HEAD
         const location = result.location;
 
         const range: Range = location.range;
@@ -448,26 +434,6 @@
         const start: Position = range.start;
         start.line--;
         start.character--;
-=======
-          const start: Position = range.start;
-          if (!uri.includes(".ts")) {
-            start.line--;
-          }
-          start.character--;
-
-          const end: Position = range.end;
-          if (!uri.includes(".ts")) {
-            end.line--;
-          }
-          end.character--;
-
-
-          definitions.push({
-            targetUri: uri,
-            targetRange: range,
-            targetSelectionRange: range
-          });
->>>>>>> 90d18510
 
         const end: Position = range.end;
         end.line--;
@@ -542,10 +508,16 @@
           for (let i = 0; i < k; i++) {
             const diagnostic: Diagnostic = results.diagnostics[i];
             diagnostic.source = "lfortran-lsp";
-            if (!uri.includes(".ts")) {
-              diagnostic.range.start.line--;
-            }
-            diagnostic.range.start.character--;
+
+            const range: Range = diagnostic.range;
+
+            const start: Position = range.start;
+            start.line--;
+            start.character--;
+
+            const end: Position = range.end;
+            end.line--;
+
             diagnostics.push(diagnostic);
           }
         }
